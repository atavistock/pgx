[package]
name = "pgx-parent"
<<<<<<< HEAD
version = "0.2.0-beta.2"
=======
version = "0.2.0-beta.3"
>>>>>>> 9c1a6337
authors = ["ZomboDB, LLC <zombodb@gmail.com>"]
edition = "2018"
license = "MIT"
description = "Top-level repo for 'pgx' (not on crates.io)"
homepage = "https://github.com/zombodb/pgx/"
repository = "https://github.com/zombodb/pgx/"

[workspace]
members = [
    ".",
    "cargo-pgx",
    "pgx",
    "pgx-macros",
    "pgx-pg-sys",
    "pgx-tests",
    "pgx-utils",
]
exclude = [
    "pgx-examples/aggregate",
    "pgx-examples/arrays",
    "pgx-examples/bad_ideas",
    "pgx-examples/bytea",
    "pgx-examples/custom_types",
    "pgx-examples/custom_sql",
    "pgx-examples/errors",
    "pgx-examples/schemas",
    "pgx-examples/shmem",
    "pgx-examples/spi",
    "pgx-examples/srf",
    "pgx-examples/strings",
    "pgx-examples/triggers",
]

[features]
default = [ ]
pg10 = [ "pgx/pg10", "pgx-pg-sys/pg10", "pgx-tests/pg10" ]
pg11 = [ "pgx/pg11", "pgx-pg-sys/pg11", "pgx-tests/pg11" ]
pg12 = [ "pgx/pg12", "pgx-pg-sys/pg12", "pgx-tests/pg12" ]
pg13 = [ "pgx/pg13", "pgx-pg-sys/pg13", "pgx-tests/pg13" ]
pg14 = [ "pgx/pg14", "pgx-pg-sys/pg14", "pgx-tests/pg14" ]
pg_test = [ "pgx-tests/pg_test" ]

[package.metadata.docs.rs]
features = ["pg14"]
no-default-features = true
# Enable `#[cfg(docsrs)]` (https://docs.rs/about/builds#cross-compiling)
rustc-args = ["--cfg", "docsrs"]

[dependencies]
<<<<<<< HEAD
cargo-pgx = { path = "cargo-pgx", version = "0.2.0-beta.2" }
pgx = { path = "pgx", version = "0.2.0-beta.2", default-features = false }
pgx-macros = { path = "pgx-macros", version = "0.2.0-beta.2" }
pgx-pg-sys = { path = "pgx-pg-sys", version = "0.2.0-beta.2", default-features = false }
pgx-tests = { path = "pgx-tests", version = "0.2.0-beta.2", default-features = false }
=======
cargo-pgx = { path = "cargo-pgx", version = "0.2.0-beta.3" }
pgx = { path = "pgx", version = "0.2.0-beta.3", default-features = false }
pgx-macros = { path = "pgx-macros", version = "0.2.0-beta.3" }
pgx-pg-sys = { path = "pgx-pg-sys", version = "0.2.0-beta.3", default-features = false }
pgx-tests = { path = "pgx-tests", version = "0.2.0-beta.3", default-features = false }
>>>>>>> 9c1a6337
<|MERGE_RESOLUTION|>--- conflicted
+++ resolved
@@ -1,10 +1,6 @@
 [package]
 name = "pgx-parent"
-<<<<<<< HEAD
-version = "0.2.0-beta.2"
-=======
 version = "0.2.0-beta.3"
->>>>>>> 9c1a6337
 authors = ["ZomboDB, LLC <zombodb@gmail.com>"]
 edition = "2018"
 license = "MIT"
@@ -54,16 +50,8 @@
 rustc-args = ["--cfg", "docsrs"]
 
 [dependencies]
-<<<<<<< HEAD
-cargo-pgx = { path = "cargo-pgx", version = "0.2.0-beta.2" }
-pgx = { path = "pgx", version = "0.2.0-beta.2", default-features = false }
-pgx-macros = { path = "pgx-macros", version = "0.2.0-beta.2" }
-pgx-pg-sys = { path = "pgx-pg-sys", version = "0.2.0-beta.2", default-features = false }
-pgx-tests = { path = "pgx-tests", version = "0.2.0-beta.2", default-features = false }
-=======
 cargo-pgx = { path = "cargo-pgx", version = "0.2.0-beta.3" }
 pgx = { path = "pgx", version = "0.2.0-beta.3", default-features = false }
 pgx-macros = { path = "pgx-macros", version = "0.2.0-beta.3" }
 pgx-pg-sys = { path = "pgx-pg-sys", version = "0.2.0-beta.3", default-features = false }
-pgx-tests = { path = "pgx-tests", version = "0.2.0-beta.3", default-features = false }
->>>>>>> 9c1a6337
+pgx-tests = { path = "pgx-tests", version = "0.2.0-beta.3", default-features = false }